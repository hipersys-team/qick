--- conflicted
+++ resolved
@@ -122,15 +122,9 @@
         
         soc.start()
         while count<total_count:   # Keep streaming data until you get all of it
-<<<<<<< HEAD
             count = soc.tproc.single_read(addr= 1)
             if count>=min(last_count+stride,total_count-1):  #wait until either you've gotten a full stride of measurements or you've finished (so you don't go crazy trying to download every measurement)
-                addr=last_count % soc.avg_bufs[0].AVG_MAX_LENGTH
-=======
-            count = soc.single_read(addr= 1)
-            if count>=min(last_count+1000,total_count-1):  #wait until either you've gotten 1000 measurements or until you've finished (so you don't go crazy trying to download every measurement
                 addr=last_count % soc.get_avg_max_length(0)
->>>>>>> a9a7ef95
                 length = count-last_count
                 length -= length%2 # transfers must be of even length; trim the length (instead of padding it)
                 if length>=soc.avg_bufs[0].AVG_MAX_LENGTH:
@@ -282,30 +276,19 @@
         d_avg1=np.zeros((2,self.cfg["adc_lengths"][1]))
         
         # load the program - it's always the same, so this only needs to be done once
-        soc.tproc.load_qick_program(self, debug=debug)
+        soc.load_bin_program(self.compile(debug=debug))
 
         #for each soft average stop the processor, run and average decimated data
         for ii in tqdm(range(soft_avgs),disable=not progress):
             soc.stop()
             # Configure and enable buffer capture.
-<<<<<<< HEAD
-            for avg_buf,adc_length in zip(soc.avg_bufs, self.cfg["adc_lengths"]):
-                avg_buf.config_buf(address=0,length=adc_length)
-                avg_buf.enable_buf()
-                avg_buf.config_avg(address=0,length=adc_length)
-                avg_buf.enable_avg()
-
-            soc.tproc.single_write(addr= 1,data=0)   #make sure count variable is reset to 0       
-=======
-        for ii, length in enumerate(self.cfg["adc_lengths"]):
-            soc.config_avg(ii,address=0,length=length)
-            soc.enable_avg(ii)
-            soc.config_buf(ii, address=0, length=length)
-            soc.config_buf(ii)
+            for ii, length in enumerate(self.cfg["adc_lengths"]):
+                soc.config_avg(ii,address=0,length=length)
+                soc.enable_avg(ii)
+                soc.config_buf(ii, address=0, length=length)
+                soc.config_buf(ii)
 
             soc.single_write(addr= 1,data=0)   #make sure count variable is reset to 0       
-            soc.load_bin_program(self.compile(debug=debug))
->>>>>>> a9a7ef95
         
             soc.start() #runs the assembly program
 
